--- conflicted
+++ resolved
@@ -121,7 +121,7 @@
         version: 19.0.4(@types/react@19.0.10)
       arktype:
         specifier: 'catalog:'
-        version: 2.1.15
+        version: 2.1.19
       astro:
         specifier: ^5.6.1
         version: 5.6.1(@types/node@22.13.14)(jiti@2.4.2)(rollup@4.34.8)(tsx@4.19.3)(typescript@5.8.2)(yaml@2.7.0)
@@ -147,16 +147,11 @@
         specifier: ^0.52.2
         version: 0.52.2
       motion:
-<<<<<<< HEAD
         specifier: ^12.6.3
         version: 12.6.3(react-dom@19.0.0(react@19.0.0))(react@19.0.0)
-=======
-        specifier: ^12.4.5
-        version: 12.4.5(react-dom@19.0.0(react@19.0.0))(react@19.0.0)
       pathe:
         specifier: ^2.0.3
         version: 2.0.3
->>>>>>> 33ef2e74
       react:
         specifier: ^19.0.0
         version: 19.0.0
@@ -229,7 +224,7 @@
         version: 5.0.2
       arktype:
         specifier: 'catalog:'
-        version: 2.1.15
+        version: 2.1.19
       consola:
         specifier: ^3.4.0
         version: 3.4.0
@@ -552,17 +547,11 @@
   '@ark/fs@0.45.10':
     resolution: {integrity: sha512-xHHaLk77d3V7K1ZcJKgOJanmSfinezG/J8zVZ2/sx/mIOgjzMY3wPD6BQsQerlGtP4W34GrcCczhjfr8QfGyyg==}
 
-  '@ark/schema@0.45.5':
-    resolution: {integrity: sha512-RW25FuQRcn4Mc33auOkEL1CLuyj86LmI5YGeuhYYrxEQqK23D99m5T+MGBuOSAbECBtQ8VnI4BaC5Hbb7Ly6tQ==}
-
   '@ark/schema@0.45.9':
     resolution: {integrity: sha512-rG0v/JI0sibn/0wERAHTYVLCtEqoMP2IIlxnb+S5DrEjCI5wpubbZSWMDW50tZ8tV6FANu6zzHDeeKbp6lsZdg==}
 
   '@ark/util@0.45.10':
     resolution: {integrity: sha512-O0tI/nCCOsTqnT0Vcunz97o66EROOXc0BOAVzBxurYkgU+Pp5I2nCaj0sRPQ1y9UCwaCwkW8qS7VTJYUTicGzg==}
-
-  '@ark/util@0.45.5':
-    resolution: {integrity: sha512-BbuDOKJJYZ2dzZDNhBavkhgGD2hv4/idEhXpEPA5weOlE9/kU7XwAvEWn74tCuySHrD7peDqe2Ct/EDUlM40qg==}
 
   '@ark/util@0.45.9':
     resolution: {integrity: sha512-0WYNAb8aRGp7dNt6xIvIrRzL7V1XL3u3PK2vcklhtTrdaP235DjC9qJhzidrxtWr68mA5ySSjUrgrXk622bKkw==}
@@ -856,12 +845,6 @@
     cpu: [ppc64]
     os: [aix]
 
-  '@esbuild/aix-ppc64@0.25.0':
-    resolution: {integrity: sha512-O7vun9Sf8DFjH2UtqK8Ku3LkquL9SZL8OLY1T5NZkA34+wG3OQF7cl4Ql8vdNzM6fzBbYfLaiRLIOZ+2FOCgBQ==}
-    engines: {node: '>=18'}
-    cpu: [ppc64]
-    os: [aix]
-
   '@esbuild/aix-ppc64@0.25.2':
     resolution: {integrity: sha512-wCIboOL2yXZym2cgm6mlA742s9QeJ8DjGVaL39dLN4rRwrOgOyYSnOaFPhKZGLb2ngj4EyfAFjsNJwPXZvseag==}
     engines: {node: '>=18'}
@@ -874,12 +857,6 @@
     cpu: [arm64]
     os: [android]
 
-  '@esbuild/android-arm64@0.25.0':
-    resolution: {integrity: sha512-grvv8WncGjDSyUBjN9yHXNt+cq0snxXbDxy5pJtzMKGmmpPxeAmAhWxXI+01lU5rwZomDgD3kJwulEnhTRUd6g==}
-    engines: {node: '>=18'}
-    cpu: [arm64]
-    os: [android]
-
   '@esbuild/android-arm64@0.25.2':
     resolution: {integrity: sha512-5ZAX5xOmTligeBaeNEPnPaeEuah53Id2tX4c2CVP3JaROTH+j4fnfHCkr1PjXMd78hMst+TlkfKcW/DlTq0i4w==}
     engines: {node: '>=18'}
@@ -892,12 +869,6 @@
     cpu: [arm]
     os: [android]
 
-  '@esbuild/android-arm@0.25.0':
-    resolution: {integrity: sha512-PTyWCYYiU0+1eJKmw21lWtC+d08JDZPQ5g+kFyxP0V+es6VPPSUhM6zk8iImp2jbV6GwjX4pap0JFbUQN65X1g==}
-    engines: {node: '>=18'}
-    cpu: [arm]
-    os: [android]
-
   '@esbuild/android-arm@0.25.2':
     resolution: {integrity: sha512-NQhH7jFstVY5x8CKbcfa166GoV0EFkaPkCKBQkdPJFvo5u+nGXLEH/ooniLb3QI8Fk58YAx7nsPLozUWfCBOJA==}
     engines: {node: '>=18'}
@@ -910,12 +881,6 @@
     cpu: [x64]
     os: [android]
 
-  '@esbuild/android-x64@0.25.0':
-    resolution: {integrity: sha512-m/ix7SfKG5buCnxasr52+LI78SQ+wgdENi9CqyCXwjVR2X4Jkz+BpC3le3AoBPYTC9NHklwngVXvbJ9/Akhrfg==}
-    engines: {node: '>=18'}
-    cpu: [x64]
-    os: [android]
-
   '@esbuild/android-x64@0.25.2':
     resolution: {integrity: sha512-Ffcx+nnma8Sge4jzddPHCZVRvIfQ0kMsUsCMcJRHkGJ1cDmhe4SsrYIjLUKn1xpHZybmOqCWwB0zQvsjdEHtkg==}
     engines: {node: '>=18'}
@@ -928,12 +893,6 @@
     cpu: [arm64]
     os: [darwin]
 
-  '@esbuild/darwin-arm64@0.25.0':
-    resolution: {integrity: sha512-mVwdUb5SRkPayVadIOI78K7aAnPamoeFR2bT5nszFUZ9P8UpK4ratOdYbZZXYSqPKMHfS1wdHCJk1P1EZpRdvw==}
-    engines: {node: '>=18'}
-    cpu: [arm64]
-    os: [darwin]
-
   '@esbuild/darwin-arm64@0.25.2':
     resolution: {integrity: sha512-MpM6LUVTXAzOvN4KbjzU/q5smzryuoNjlriAIx+06RpecwCkL9JpenNzpKd2YMzLJFOdPqBpuub6eVRP5IgiSA==}
     engines: {node: '>=18'}
@@ -946,12 +905,6 @@
     cpu: [x64]
     os: [darwin]
 
-  '@esbuild/darwin-x64@0.25.0':
-    resolution: {integrity: sha512-DgDaYsPWFTS4S3nWpFcMn/33ZZwAAeAFKNHNa1QN0rI4pUjgqf0f7ONmXf6d22tqTY+H9FNdgeaAa+YIFUn2Rg==}
-    engines: {node: '>=18'}
-    cpu: [x64]
-    os: [darwin]
-
   '@esbuild/darwin-x64@0.25.2':
     resolution: {integrity: sha512-5eRPrTX7wFyuWe8FqEFPG2cU0+butQQVNcT4sVipqjLYQjjh8a8+vUTfgBKM88ObB85ahsnTwF7PSIt6PG+QkA==}
     engines: {node: '>=18'}
@@ -964,12 +917,6 @@
     cpu: [arm64]
     os: [freebsd]
 
-  '@esbuild/freebsd-arm64@0.25.0':
-    resolution: {integrity: sha512-VN4ocxy6dxefN1MepBx/iD1dH5K8qNtNe227I0mnTRjry8tj5MRk4zprLEdG8WPyAPb93/e4pSgi1SoHdgOa4w==}
-    engines: {node: '>=18'}
-    cpu: [arm64]
-    os: [freebsd]
-
   '@esbuild/freebsd-arm64@0.25.2':
     resolution: {integrity: sha512-mLwm4vXKiQ2UTSX4+ImyiPdiHjiZhIaE9QvC7sw0tZ6HoNMjYAqQpGyui5VRIi5sGd+uWq940gdCbY3VLvsO1w==}
     engines: {node: '>=18'}
@@ -982,12 +929,6 @@
     cpu: [x64]
     os: [freebsd]
 
-  '@esbuild/freebsd-x64@0.25.0':
-    resolution: {integrity: sha512-mrSgt7lCh07FY+hDD1TxiTyIHyttn6vnjesnPoVDNmDfOmggTLXRv8Id5fNZey1gl/V2dyVK1VXXqVsQIiAk+A==}
-    engines: {node: '>=18'}
-    cpu: [x64]
-    os: [freebsd]
-
   '@esbuild/freebsd-x64@0.25.2':
     resolution: {integrity: sha512-6qyyn6TjayJSwGpm8J9QYYGQcRgc90nmfdUb0O7pp1s4lTY+9D0H9O02v5JqGApUyiHOtkz6+1hZNvNtEhbwRQ==}
     engines: {node: '>=18'}
@@ -1000,12 +941,6 @@
     cpu: [arm64]
     os: [linux]
 
-  '@esbuild/linux-arm64@0.25.0':
-    resolution: {integrity: sha512-9QAQjTWNDM/Vk2bgBl17yWuZxZNQIF0OUUuPZRKoDtqF2k4EtYbpyiG5/Dk7nqeK6kIJWPYldkOcBqjXjrUlmg==}
-    engines: {node: '>=18'}
-    cpu: [arm64]
-    os: [linux]
-
   '@esbuild/linux-arm64@0.25.2':
     resolution: {integrity: sha512-gq/sjLsOyMT19I8obBISvhoYiZIAaGF8JpeXu1u8yPv8BE5HlWYobmlsfijFIZ9hIVGYkbdFhEqC0NvM4kNO0g==}
     engines: {node: '>=18'}
@@ -1018,12 +953,6 @@
     cpu: [arm]
     os: [linux]
 
-  '@esbuild/linux-arm@0.25.0':
-    resolution: {integrity: sha512-vkB3IYj2IDo3g9xX7HqhPYxVkNQe8qTK55fraQyTzTX/fxaDtXiEnavv9geOsonh2Fd2RMB+i5cbhu2zMNWJwg==}
-    engines: {node: '>=18'}
-    cpu: [arm]
-    os: [linux]
-
   '@esbuild/linux-arm@0.25.2':
     resolution: {integrity: sha512-UHBRgJcmjJv5oeQF8EpTRZs/1knq6loLxTsjc3nxO9eXAPDLcWW55flrMVc97qFPbmZP31ta1AZVUKQzKTzb0g==}
     engines: {node: '>=18'}
@@ -1036,12 +965,6 @@
     cpu: [ia32]
     os: [linux]
 
-  '@esbuild/linux-ia32@0.25.0':
-    resolution: {integrity: sha512-43ET5bHbphBegyeqLb7I1eYn2P/JYGNmzzdidq/w0T8E2SsYL1U6un2NFROFRg1JZLTzdCoRomg8Rvf9M6W6Gg==}
-    engines: {node: '>=18'}
-    cpu: [ia32]
-    os: [linux]
-
   '@esbuild/linux-ia32@0.25.2':
     resolution: {integrity: sha512-bBYCv9obgW2cBP+2ZWfjYTU+f5cxRoGGQ5SeDbYdFCAZpYWrfjjfYwvUpP8MlKbP0nwZ5gyOU/0aUzZ5HWPuvQ==}
     engines: {node: '>=18'}
@@ -1054,12 +977,6 @@
     cpu: [loong64]
     os: [linux]
 
-  '@esbuild/linux-loong64@0.25.0':
-    resolution: {integrity: sha512-fC95c/xyNFueMhClxJmeRIj2yrSMdDfmqJnyOY4ZqsALkDrrKJfIg5NTMSzVBr5YW1jf+l7/cndBfP3MSDpoHw==}
-    engines: {node: '>=18'}
-    cpu: [loong64]
-    os: [linux]
-
   '@esbuild/linux-loong64@0.25.2':
     resolution: {integrity: sha512-SHNGiKtvnU2dBlM5D8CXRFdd+6etgZ9dXfaPCeJtz+37PIUlixvlIhI23L5khKXs3DIzAn9V8v+qb1TRKrgT5w==}
     engines: {node: '>=18'}
@@ -1072,12 +989,6 @@
     cpu: [mips64el]
     os: [linux]
 
-  '@esbuild/linux-mips64el@0.25.0':
-    resolution: {integrity: sha512-nkAMFju7KDW73T1DdH7glcyIptm95a7Le8irTQNO/qtkoyypZAnjchQgooFUDQhNAy4iu08N79W4T4pMBwhPwQ==}
-    engines: {node: '>=18'}
-    cpu: [mips64el]
-    os: [linux]
-
   '@esbuild/linux-mips64el@0.25.2':
     resolution: {integrity: sha512-hDDRlzE6rPeoj+5fsADqdUZl1OzqDYow4TB4Y/3PlKBD0ph1e6uPHzIQcv2Z65u2K0kpeByIyAjCmjn1hJgG0Q==}
     engines: {node: '>=18'}
@@ -1090,12 +1001,6 @@
     cpu: [ppc64]
     os: [linux]
 
-  '@esbuild/linux-ppc64@0.25.0':
-    resolution: {integrity: sha512-NhyOejdhRGS8Iwv+KKR2zTq2PpysF9XqY+Zk77vQHqNbo/PwZCzB5/h7VGuREZm1fixhs4Q/qWRSi5zmAiO4Fw==}
-    engines: {node: '>=18'}
-    cpu: [ppc64]
-    os: [linux]
-
   '@esbuild/linux-ppc64@0.25.2':
     resolution: {integrity: sha512-tsHu2RRSWzipmUi9UBDEzc0nLc4HtpZEI5Ba+Omms5456x5WaNuiG3u7xh5AO6sipnJ9r4cRWQB2tUjPyIkc6g==}
     engines: {node: '>=18'}
@@ -1108,12 +1013,6 @@
     cpu: [riscv64]
     os: [linux]
 
-  '@esbuild/linux-riscv64@0.25.0':
-    resolution: {integrity: sha512-5S/rbP5OY+GHLC5qXp1y/Mx//e92L1YDqkiBbO9TQOvuFXM+iDqUNG5XopAnXoRH3FjIUDkeGcY1cgNvnXp/kA==}
-    engines: {node: '>=18'}
-    cpu: [riscv64]
-    os: [linux]
-
   '@esbuild/linux-riscv64@0.25.2':
     resolution: {integrity: sha512-k4LtpgV7NJQOml/10uPU0s4SAXGnowi5qBSjaLWMojNCUICNu7TshqHLAEbkBdAszL5TabfvQ48kK84hyFzjnw==}
     engines: {node: '>=18'}
@@ -1126,12 +1025,6 @@
     cpu: [s390x]
     os: [linux]
 
-  '@esbuild/linux-s390x@0.25.0':
-    resolution: {integrity: sha512-XM2BFsEBz0Fw37V0zU4CXfcfuACMrppsMFKdYY2WuTS3yi8O1nFOhil/xhKTmE1nPmVyvQJjJivgDT+xh8pXJA==}
-    engines: {node: '>=18'}
-    cpu: [s390x]
-    os: [linux]
-
   '@esbuild/linux-s390x@0.25.2':
     resolution: {integrity: sha512-GRa4IshOdvKY7M/rDpRR3gkiTNp34M0eLTaC1a08gNrh4u488aPhuZOCpkF6+2wl3zAN7L7XIpOFBhnaE3/Q8Q==}
     engines: {node: '>=18'}
@@ -1144,12 +1037,6 @@
     cpu: [x64]
     os: [linux]
 
-  '@esbuild/linux-x64@0.25.0':
-    resolution: {integrity: sha512-9yl91rHw/cpwMCNytUDxwj2XjFpxML0y9HAOH9pNVQDpQrBxHy01Dx+vaMu0N1CKa/RzBD2hB4u//nfc+Sd3Cw==}
-    engines: {node: '>=18'}
-    cpu: [x64]
-    os: [linux]
-
   '@esbuild/linux-x64@0.25.2':
     resolution: {integrity: sha512-QInHERlqpTTZ4FRB0fROQWXcYRD64lAoiegezDunLpalZMjcUcld3YzZmVJ2H/Cp0wJRZ8Xtjtj0cEHhYc/uUg==}
     engines: {node: '>=18'}
@@ -1162,12 +1049,6 @@
     cpu: [arm64]
     os: [netbsd]
 
-  '@esbuild/netbsd-arm64@0.25.0':
-    resolution: {integrity: sha512-RuG4PSMPFfrkH6UwCAqBzauBWTygTvb1nxWasEJooGSJ/NwRw7b2HOwyRTQIU97Hq37l3npXoZGYMy3b3xYvPw==}
-    engines: {node: '>=18'}
-    cpu: [arm64]
-    os: [netbsd]
-
   '@esbuild/netbsd-arm64@0.25.2':
     resolution: {integrity: sha512-talAIBoY5M8vHc6EeI2WW9d/CkiO9MQJ0IOWX8hrLhxGbro/vBXJvaQXefW2cP0z0nQVTdQ/eNyGFV1GSKrxfw==}
     engines: {node: '>=18'}
@@ -1180,12 +1061,6 @@
     cpu: [x64]
     os: [netbsd]
 
-  '@esbuild/netbsd-x64@0.25.0':
-    resolution: {integrity: sha512-jl+qisSB5jk01N5f7sPCsBENCOlPiS/xptD5yxOx2oqQfyourJwIKLRA2yqWdifj3owQZCL2sn6o08dBzZGQzA==}
-    engines: {node: '>=18'}
-    cpu: [x64]
-    os: [netbsd]
-
   '@esbuild/netbsd-x64@0.25.2':
     resolution: {integrity: sha512-voZT9Z+tpOxrvfKFyfDYPc4DO4rk06qamv1a/fkuzHpiVBMOhpjK+vBmWM8J1eiB3OLSMFYNaOaBNLXGChf5tg==}
     engines: {node: '>=18'}
@@ -1198,12 +1073,6 @@
     cpu: [arm64]
     os: [openbsd]
 
-  '@esbuild/openbsd-arm64@0.25.0':
-    resolution: {integrity: sha512-21sUNbq2r84YE+SJDfaQRvdgznTD8Xc0oc3p3iW/a1EVWeNj/SdUCbm5U0itZPQYRuRTW20fPMWMpcrciH2EJw==}
-    engines: {node: '>=18'}
-    cpu: [arm64]
-    os: [openbsd]
-
   '@esbuild/openbsd-arm64@0.25.2':
     resolution: {integrity: sha512-dcXYOC6NXOqcykeDlwId9kB6OkPUxOEqU+rkrYVqJbK2hagWOMrsTGsMr8+rW02M+d5Op5NNlgMmjzecaRf7Tg==}
     engines: {node: '>=18'}
@@ -1216,12 +1085,6 @@
     cpu: [x64]
     os: [openbsd]
 
-  '@esbuild/openbsd-x64@0.25.0':
-    resolution: {integrity: sha512-2gwwriSMPcCFRlPlKx3zLQhfN/2WjJ2NSlg5TKLQOJdV0mSxIcYNTMhk3H3ulL/cak+Xj0lY1Ym9ysDV1igceg==}
-    engines: {node: '>=18'}
-    cpu: [x64]
-    os: [openbsd]
-
   '@esbuild/openbsd-x64@0.25.2':
     resolution: {integrity: sha512-t/TkWwahkH0Tsgoq1Ju7QfgGhArkGLkF1uYz8nQS/PPFlXbP5YgRpqQR3ARRiC2iXoLTWFxc6DJMSK10dVXluw==}
     engines: {node: '>=18'}
@@ -1234,12 +1097,6 @@
     cpu: [x64]
     os: [sunos]
 
-  '@esbuild/sunos-x64@0.25.0':
-    resolution: {integrity: sha512-bxI7ThgLzPrPz484/S9jLlvUAHYMzy6I0XiU1ZMeAEOBcS0VePBFxh1JjTQt3Xiat5b6Oh4x7UC7IwKQKIJRIg==}
-    engines: {node: '>=18'}
-    cpu: [x64]
-    os: [sunos]
-
   '@esbuild/sunos-x64@0.25.2':
     resolution: {integrity: sha512-cfZH1co2+imVdWCjd+D1gf9NjkchVhhdpgb1q5y6Hcv9TP6Zi9ZG/beI3ig8TvwT9lH9dlxLq5MQBBgwuj4xvA==}
     engines: {node: '>=18'}
@@ -1252,12 +1109,6 @@
     cpu: [arm64]
     os: [win32]
 
-  '@esbuild/win32-arm64@0.25.0':
-    resolution: {integrity: sha512-ZUAc2YK6JW89xTbXvftxdnYy3m4iHIkDtK3CLce8wg8M2L+YZhIvO1DKpxrd0Yr59AeNNkTiic9YLf6FTtXWMw==}
-    engines: {node: '>=18'}
-    cpu: [arm64]
-    os: [win32]
-
   '@esbuild/win32-arm64@0.25.2':
     resolution: {integrity: sha512-7Loyjh+D/Nx/sOTzV8vfbB3GJuHdOQyrOryFdZvPHLf42Tk9ivBU5Aedi7iyX+x6rbn2Mh68T4qq1SDqJBQO5Q==}
     engines: {node: '>=18'}
@@ -1270,12 +1121,6 @@
     cpu: [ia32]
     os: [win32]
 
-  '@esbuild/win32-ia32@0.25.0':
-    resolution: {integrity: sha512-eSNxISBu8XweVEWG31/JzjkIGbGIJN/TrRoiSVZwZ6pkC6VX4Im/WV2cz559/TXLcYbcrDN8JtKgd9DJVIo8GA==}
-    engines: {node: '>=18'}
-    cpu: [ia32]
-    os: [win32]
-
   '@esbuild/win32-ia32@0.25.2':
     resolution: {integrity: sha512-WRJgsz9un0nqZJ4MfhabxaD9Ft8KioqU3JMinOTvobbX6MOSUigSBlogP8QB3uxpJDsFS6yN+3FDBdqE5lg9kg==}
     engines: {node: '>=18'}
@@ -1284,12 +1129,6 @@
 
   '@esbuild/win32-x64@0.24.2':
     resolution: {integrity: sha512-7VTgWzgMGvup6aSqDPLiW5zHaxYJGTO4OokMjIlrCtf+VpEL+cXKtCvg723iguPYI5oaUNdS+/V7OU2gvXVWEg==}
-    engines: {node: '>=18'}
-    cpu: [x64]
-    os: [win32]
-
-  '@esbuild/win32-x64@0.25.0':
-    resolution: {integrity: sha512-ZENoHJBxA20C2zFzh6AI4fT6RraMzjYw4xKWemRTRmRVtN9c5DcH9r/f2ihEkMjOW5eGgrwCslG/+Y/3bL+DHQ==}
     engines: {node: '>=18'}
     cpu: [x64]
     os: [win32]
@@ -2317,9 +2156,6 @@
     resolution: {integrity: sha512-COROpnaoap1E2F000S62r6A60uHZnmlvomhfyT2DlTcrY1OrBKn2UhH7qn5wTC9zMvD0AY7csdPSNwKP+7WiQw==}
     engines: {node: '>= 0.4'}
 
-  arktype@2.1.15:
-    resolution: {integrity: sha512-ro31NmDxOEFysUjSQL4O9Q12sQuobImqXyqQbWzK7LNB/gvfflnZyeNBsysZYf5HP3pY39P9EgynMYiyqbJQ1g==}
-
   arktype@2.1.19:
     resolution: {integrity: sha512-notORSuTSpfLV7rq0kYC4mTgIVlVR0xQuvtFxOaE9aKiXyON/kgoIBwZZcKeSSb4BebNcfJoGlxJicAUl/HMdw==}
 
@@ -2812,11 +2648,6 @@
 
   esbuild@0.24.2:
     resolution: {integrity: sha512-+9egpBW8I3CD5XPe0n6BfT5fxLzxrlDzqydF3aviG+9ni1lDC/OvMHcxqEFV0+LANZG5R1bFMWfUrjVsdwxJvA==}
-    engines: {node: '>=18'}
-    hasBin: true
-
-  esbuild@0.25.0:
-    resolution: {integrity: sha512-BXq5mqc8ltbaN34cDqWuYKyNhX8D/Z0J1xdtdQ8UcIIIyJyz+ZMKUt58tF3SrZ85jcfN/PZYhjR5uDQAYNVbuw==}
     engines: {node: '>=18'}
     hasBin: true
 
@@ -5316,17 +5147,11 @@
 
   '@ark/fs@0.45.10': {}
 
-  '@ark/schema@0.45.5':
-    dependencies:
-      '@ark/util': 0.45.5
-
   '@ark/schema@0.45.9':
     dependencies:
       '@ark/util': 0.45.9
 
   '@ark/util@0.45.10': {}
-
-  '@ark/util@0.45.5': {}
 
   '@ark/util@0.45.9': {}
 
@@ -5799,223 +5624,148 @@
   '@esbuild/aix-ppc64@0.24.2':
     optional: true
 
-  '@esbuild/aix-ppc64@0.25.0':
-    optional: true
-
   '@esbuild/aix-ppc64@0.25.2':
     optional: true
 
   '@esbuild/android-arm64@0.24.2':
     optional: true
 
-  '@esbuild/android-arm64@0.25.0':
-    optional: true
-
   '@esbuild/android-arm64@0.25.2':
     optional: true
 
   '@esbuild/android-arm@0.24.2':
     optional: true
 
-  '@esbuild/android-arm@0.25.0':
-    optional: true
-
   '@esbuild/android-arm@0.25.2':
     optional: true
 
   '@esbuild/android-x64@0.24.2':
     optional: true
 
-  '@esbuild/android-x64@0.25.0':
-    optional: true
-
   '@esbuild/android-x64@0.25.2':
     optional: true
 
   '@esbuild/darwin-arm64@0.24.2':
     optional: true
 
-  '@esbuild/darwin-arm64@0.25.0':
-    optional: true
-
   '@esbuild/darwin-arm64@0.25.2':
     optional: true
 
   '@esbuild/darwin-x64@0.24.2':
     optional: true
 
-  '@esbuild/darwin-x64@0.25.0':
-    optional: true
-
   '@esbuild/darwin-x64@0.25.2':
     optional: true
 
   '@esbuild/freebsd-arm64@0.24.2':
     optional: true
 
-  '@esbuild/freebsd-arm64@0.25.0':
-    optional: true
-
   '@esbuild/freebsd-arm64@0.25.2':
     optional: true
 
   '@esbuild/freebsd-x64@0.24.2':
     optional: true
 
-  '@esbuild/freebsd-x64@0.25.0':
-    optional: true
-
   '@esbuild/freebsd-x64@0.25.2':
     optional: true
 
   '@esbuild/linux-arm64@0.24.2':
     optional: true
 
-  '@esbuild/linux-arm64@0.25.0':
-    optional: true
-
   '@esbuild/linux-arm64@0.25.2':
     optional: true
 
   '@esbuild/linux-arm@0.24.2':
     optional: true
 
-  '@esbuild/linux-arm@0.25.0':
-    optional: true
-
   '@esbuild/linux-arm@0.25.2':
     optional: true
 
   '@esbuild/linux-ia32@0.24.2':
     optional: true
 
-  '@esbuild/linux-ia32@0.25.0':
-    optional: true
-
   '@esbuild/linux-ia32@0.25.2':
     optional: true
 
   '@esbuild/linux-loong64@0.24.2':
     optional: true
 
-  '@esbuild/linux-loong64@0.25.0':
-    optional: true
-
   '@esbuild/linux-loong64@0.25.2':
     optional: true
 
   '@esbuild/linux-mips64el@0.24.2':
     optional: true
 
-  '@esbuild/linux-mips64el@0.25.0':
-    optional: true
-
   '@esbuild/linux-mips64el@0.25.2':
     optional: true
 
   '@esbuild/linux-ppc64@0.24.2':
     optional: true
 
-  '@esbuild/linux-ppc64@0.25.0':
-    optional: true
-
   '@esbuild/linux-ppc64@0.25.2':
     optional: true
 
   '@esbuild/linux-riscv64@0.24.2':
     optional: true
 
-  '@esbuild/linux-riscv64@0.25.0':
-    optional: true
-
   '@esbuild/linux-riscv64@0.25.2':
     optional: true
 
   '@esbuild/linux-s390x@0.24.2':
     optional: true
 
-  '@esbuild/linux-s390x@0.25.0':
-    optional: true
-
   '@esbuild/linux-s390x@0.25.2':
     optional: true
 
   '@esbuild/linux-x64@0.24.2':
     optional: true
 
-  '@esbuild/linux-x64@0.25.0':
-    optional: true
-
   '@esbuild/linux-x64@0.25.2':
     optional: true
 
   '@esbuild/netbsd-arm64@0.24.2':
     optional: true
 
-  '@esbuild/netbsd-arm64@0.25.0':
-    optional: true
-
   '@esbuild/netbsd-arm64@0.25.2':
     optional: true
 
   '@esbuild/netbsd-x64@0.24.2':
     optional: true
 
-  '@esbuild/netbsd-x64@0.25.0':
-    optional: true
-
   '@esbuild/netbsd-x64@0.25.2':
     optional: true
 
   '@esbuild/openbsd-arm64@0.24.2':
     optional: true
 
-  '@esbuild/openbsd-arm64@0.25.0':
-    optional: true
-
   '@esbuild/openbsd-arm64@0.25.2':
     optional: true
 
   '@esbuild/openbsd-x64@0.24.2':
     optional: true
 
-  '@esbuild/openbsd-x64@0.25.0':
-    optional: true
-
   '@esbuild/openbsd-x64@0.25.2':
     optional: true
 
   '@esbuild/sunos-x64@0.24.2':
     optional: true
 
-  '@esbuild/sunos-x64@0.25.0':
-    optional: true
-
   '@esbuild/sunos-x64@0.25.2':
     optional: true
 
   '@esbuild/win32-arm64@0.24.2':
     optional: true
 
-  '@esbuild/win32-arm64@0.25.0':
-    optional: true
-
   '@esbuild/win32-arm64@0.25.2':
     optional: true
 
   '@esbuild/win32-ia32@0.24.2':
     optional: true
 
-  '@esbuild/win32-ia32@0.25.0':
-    optional: true
-
   '@esbuild/win32-ia32@0.25.2':
     optional: true
 
   '@esbuild/win32-x64@0.24.2':
-    optional: true
-
-  '@esbuild/win32-x64@0.25.0':
     optional: true
 
   '@esbuild/win32-x64@0.25.2':
@@ -7056,11 +6806,6 @@
       tslib: 2.8.1
 
   aria-query@5.3.2: {}
-
-  arktype@2.1.15:
-    dependencies:
-      '@ark/schema': 0.45.5
-      '@ark/util': 0.45.5
 
   arktype@2.1.19:
     dependencies:
@@ -7298,9 +7043,9 @@
       base64-js: 1.5.1
       ieee754: 1.2.1
 
-  bundle-require@5.1.0(esbuild@0.25.0):
-    dependencies:
-      esbuild: 0.25.0
+  bundle-require@5.1.0(esbuild@0.25.2):
+    dependencies:
+      esbuild: 0.25.2
       load-tsconfig: 0.2.5
 
   cac@6.7.14: {}
@@ -7686,34 +7431,6 @@
       '@esbuild/win32-ia32': 0.24.2
       '@esbuild/win32-x64': 0.24.2
 
-  esbuild@0.25.0:
-    optionalDependencies:
-      '@esbuild/aix-ppc64': 0.25.0
-      '@esbuild/android-arm': 0.25.0
-      '@esbuild/android-arm64': 0.25.0
-      '@esbuild/android-x64': 0.25.0
-      '@esbuild/darwin-arm64': 0.25.0
-      '@esbuild/darwin-x64': 0.25.0
-      '@esbuild/freebsd-arm64': 0.25.0
-      '@esbuild/freebsd-x64': 0.25.0
-      '@esbuild/linux-arm': 0.25.0
-      '@esbuild/linux-arm64': 0.25.0
-      '@esbuild/linux-ia32': 0.25.0
-      '@esbuild/linux-loong64': 0.25.0
-      '@esbuild/linux-mips64el': 0.25.0
-      '@esbuild/linux-ppc64': 0.25.0
-      '@esbuild/linux-riscv64': 0.25.0
-      '@esbuild/linux-s390x': 0.25.0
-      '@esbuild/linux-x64': 0.25.0
-      '@esbuild/netbsd-arm64': 0.25.0
-      '@esbuild/netbsd-x64': 0.25.0
-      '@esbuild/openbsd-arm64': 0.25.0
-      '@esbuild/openbsd-x64': 0.25.0
-      '@esbuild/sunos-x64': 0.25.0
-      '@esbuild/win32-arm64': 0.25.0
-      '@esbuild/win32-ia32': 0.25.0
-      '@esbuild/win32-x64': 0.25.0
-
   esbuild@0.25.2:
     optionalDependencies:
       '@esbuild/aix-ppc64': 0.25.2
@@ -10133,12 +9850,12 @@
 
   tsup@8.4.0(jiti@2.4.2)(postcss@8.5.3)(tsx@4.19.3)(typescript@5.8.2)(yaml@2.7.0):
     dependencies:
-      bundle-require: 5.1.0(esbuild@0.25.0)
+      bundle-require: 5.1.0(esbuild@0.25.2)
       cac: 6.7.14
       chokidar: 4.0.3
       consola: 3.4.0
       debug: 4.4.0
-      esbuild: 0.25.0
+      esbuild: 0.25.2
       joycon: 3.1.1
       picocolors: 1.1.1
       postcss-load-config: 6.0.1(jiti@2.4.2)(postcss@8.5.3)(tsx@4.19.3)(yaml@2.7.0)
@@ -10234,7 +9951,7 @@
       citty: 0.1.6
       consola: 3.4.0
       defu: 6.1.4
-      esbuild: 0.25.0
+      esbuild: 0.25.2
       fix-dts-default-cjs-exports: 1.0.0
       hookable: 5.5.3
       jiti: 2.4.2
