import tgpu from 'typegpu';
import * as d from 'typegpu/data';
import * as std from 'typegpu/std';
import { perlin3d } from '@typegpu/noise';

const mainVertex = tgpu['~unstable'].vertexFn({
  in: { vertexIndex: d.builtin.vertexIndex },
  out: { pos: d.builtin.position, uv: d.vec2f },
})(({ vertexIndex }) => {
  const pos = [d.vec2f(0, 0.8), d.vec2f(-0.8, -0.8), d.vec2f(0.8, -0.8)];
  const uv = [d.vec2f(0.5, 1), d.vec2f(0, 0), d.vec2f(1, 0)];

  return {
    pos: d.vec4f(pos[vertexIndex], 0, 1),
    uv: uv[vertexIndex],
  };
});

/**
 * Given a coordinate, it returns a grayscale floor tile pattern at that
 * location.
 */
const tilePattern = tgpu.fn([d.vec2f], d.f32)((uv) => {
  const tiledUv = std.fract(uv);
  const proximity = std.abs(std.sub(std.mul(tiledUv, 2), 1));
  const maxProximity = std.max(proximity.x, proximity.y);
  return std.clamp(std.pow(1 - maxProximity, 0.6) * 5, 0, 1);
});

const caustics = tgpu.fn([d.vec2f, d.f32, d.vec3f], d.vec3f)(
  (uv, time, profile) => {
    const distortion = perlin3d.sample(d.vec3f(std.mul(uv, 0.5), time * 0.2));
    // Distorting UV coordinates
    const uv2 = std.add(uv, distortion);
    const noise = std.abs(perlin3d.sample(d.vec3f(std.mul(uv2, 5), time)));
    return std.pow(d.vec3f(1 - noise), profile);
  },
);

const clamp01 = tgpu.fn([d.f32], d.f32)((v) => std.clamp(v, 0, 1));

/**
 * Returns a transformation matrix that represents an `angle` rotation
 * in the XY plane (around the imaginary Z axis)
 */
const rotateXY = tgpu.fn([d.f32], d.mat2x2f)((angle) =>
  d.mat2x2f(
    /* right */ d.vec2f(std.cos(angle), std.sin(angle)),
    /* up    */ d.vec2f(-std.sin(angle), std.cos(angle)),
  )
);

const root = await tgpu.init();

/** Seconds passed since the start of the example, wrapped to the range [0, 1000) */
const time = root.createUniform(d.f32);
/** Controls the angle of rotation for the pool tile texture */
const angle = 0.2;
/** The bigger the number, the denser the pool tile texture is */
const tileDensity = root.createUniform(d.f32);
/** The scene fades into this color at a distance */
const fogColor = d.vec3f(0.05, 0.2, 0.7);
/** The ambient light color */
const ambientColor = d.vec3f(0.2, 0.5, 1);

const mainFragment = tgpu['~unstable'].fragmentFn({
  in: { uv: d.vec2f },
  out: d.vec4f,
})(({ uv }) => {
  /**
   * A transformation matrix that skews the perspective a bit
   * when applied to UV coordinates
   */
  const skewMat = d.mat2x2f(
    d.vec2f(std.cos(angle), std.sin(angle)),
    d.vec2f(-std.sin(angle) * 10 + uv.x * 3, std.cos(angle) * 5),
  );
  const skewedUv = std.mul(skewMat, uv);
  const tile = tilePattern(std.mul(skewedUv, tileDensity.$));
  const albedo = std.mix(d.vec3f(0.1), d.vec3f(1), tile);

  // Transforming coordinates to simulate perspective squash
  const cuv = d.vec2f(
    uv.x * (std.pow(uv.y * 1.5, 3) + 0.1) * 5,
    std.pow((uv.y * 1.5 + 0.1) * 1.5, 3) * 1,
  );
  // Generating two layers of caustics (large scale, and small scale)
  const c1 = std.mul(
    caustics(cuv, time.$ * 0.2, /* profile */ d.vec3f(4, 4, 1)),
    // Tinting
    d.vec3f(0.4, 0.65, 1),
  );
  const c2 = std.mul(
    caustics(std.mul(cuv, 2), time.$ * 0.4, /* profile */ d.vec3f(16, 1, 4)),
    // Tinting
    d.vec3f(0.18, 0.3, 0.5),
  );

  // -- BLEND --

  const blendCoord = d.vec3f(std.mul(uv, d.vec2f(5, 10)), time.$ * 0.2 + 5);
  // A smooth blending factor, so that caustics only appear at certain spots
  const blend = clamp01(perlin3d.sample(blendCoord) + 0.3);

  // -- FOG --

  const noFogColor = std.mul(
    albedo,
    std.mix(ambientColor, std.add(c1, c2), blend),
  );
  // Fog blending factor, based on the height of the pixels
  const fog = std.min(std.pow(uv.y, 0.5) * 1.2, 1);

  // -- GOD RAYS --

  const godRayUv = std.mul(std.mul(rotateXY(-0.3), uv), d.vec2f(15, 3));
  const godRayFactor = std.pow(uv.y, 1);
  const godRay1 = std.mul(
    std.add(perlin3d.sample(d.vec3f(godRayUv, time.$ * 0.5)), 1),
    // Tinting
    std.mul(d.vec3f(0.18, 0.3, 0.5), godRayFactor),
  );
  const godRay2 = std.mul(
    std.add(perlin3d.sample(d.vec3f(std.mul(godRayUv, 2), time.$ * 0.3)), 1),
    // Tinting
    std.mul(d.vec3f(0.18, 0.3, 0.5), godRayFactor * 0.4),
  );
  const godRays = std.add(godRay1, godRay2);

  return d.vec4f(std.add(std.mix(noFogColor, fogColor, fog), godRays), 1);
});

const presentationFormat = navigator.gpu.getPreferredCanvasFormat();
const canvas = document.querySelector('canvas') as HTMLCanvasElement;
const context = canvas.getContext('webgpu') as GPUCanvasContext;

context.configure({
  device: root.device,
  format: presentationFormat,
  alphaMode: 'premultiplied',
});

const pipeline = root['~unstable']
  .withVertex(mainVertex, {})
  .withFragment(mainFragment, { format: presentationFormat })
  .createPipeline();

let isRunning = true;
<<<<<<< HEAD

function draw(timestamp: number) {
  if (!isRunning) {
    return;
  }

  time.write((timestamp * 0.001) % 1000);
=======
function draw(timestamp: DOMHighResTimeStamp) {
  if (!isRunning) return;

  timeUniform.write((timestamp * 0.001) % 1000);
>>>>>>> dd4a0d36

  pipeline
    .withColorAttachment({
      view: context.getCurrentTexture().createView(),
      loadOp: 'clear',
      storeOp: 'store',
    })
    .draw(3);

  requestAnimationFrame(draw);
}
requestAnimationFrame(draw);

// #region Example controls and cleanup

export const controls = {
  'tile density': {
    initial: 10,
    min: 5,
    max: 20,
    step: 1,
    onSliderChange: (density: number) => {
      tileDensity.write(density);
    },
  },
};

export function onCleanup() {
  isRunning = false;
  root.destroy();
}

// #endregion<|MERGE_RESOLUTION|>--- conflicted
+++ resolved
@@ -146,20 +146,11 @@
   .createPipeline();
 
 let isRunning = true;
-<<<<<<< HEAD
 
 function draw(timestamp: number) {
-  if (!isRunning) {
-    return;
-  }
+  if (!isRunning) return;
 
   time.write((timestamp * 0.001) % 1000);
-=======
-function draw(timestamp: DOMHighResTimeStamp) {
-  if (!isRunning) return;
-
-  timeUniform.write((timestamp * 0.001) % 1000);
->>>>>>> dd4a0d36
 
   pipeline
     .withColorAttachment({
