import tgpu, { type TgpuFn } from 'typegpu';
import * as d from 'typegpu/data';
import { perlin3d } from '@typegpu/noise';
import { abs, mix, mul, pow, sign, tanh } from 'typegpu/std';

/** The depth of the perlin noise (in time), after which the pattern loops around */
const DEPTH = 10;

const fullScreenTriangle = tgpu['~unstable'].vertexFn({
  in: { vertexIndex: d.builtin.vertexIndex },
  out: { pos: d.builtin.position, uv: d.vec2f },
})((input) => {
  const pos = [d.vec2f(-1, -1), d.vec2f(3, -1), d.vec2f(-1, 3)];

  return {
    pos: d.vec4f(pos[input.vertexIndex], 0.0, 1.0),
    uv: mul(0.5, pos[input.vertexIndex]),
  };
});

const gridSizeAccess = tgpu['~unstable'].accessor(d.f32);
const timeAccess = tgpu['~unstable'].accessor(d.f32);
const sharpnessAccess = tgpu['~unstable'].accessor(d.f32);

const exponentialSharpen = tgpu['~unstable'].fn([d.f32, d.f32], d.f32)(
  (n, sharpness) => sign(n) * pow(abs(n), 1 - sharpness),
);

const tanhSharpen = tgpu['~unstable'].fn([d.f32, d.f32], d.f32)(
  (n, sharpness) => tanh(n * (1 + sharpness * 10)),
);

const sharpenFnSlot = tgpu['~unstable'].slot<TgpuFn<[d.F32, d.F32], d.F32>>(
  exponentialSharpen,
);

const mainFragment = tgpu['~unstable'].fragmentFn({
  in: { uv: d.vec2f },
  out: d.vec4f,
})((input) => {
  const uv = mul(gridSizeAccess.value, input.uv);

  const n = perlin3d.sample(d.vec3f(uv, timeAccess.value));

  // Apply sharpening function
  const sharp = sharpenFnSlot.value(n, sharpnessAccess.value);

  // Map to 0-1 range
  const n01 = sharp * 0.5 + 0.5;

  // Gradient map
  const dark = d.vec3f(0, 0.2, 1);
  const light = d.vec3f(1, 0.3, 0.5);
  return d.vec4f(mix(dark, light, n01), 1);
});

// Configuring a dynamic (meaning it's size can change) cache
// for perlin noise gradients.
const PerlinCacheConfig = perlin3d.dynamicCacheConfig();

/** Contains all resources that the perlin cache needs access to */
const dynamicLayout = tgpu.bindGroupLayout({ ...PerlinCacheConfig.layout });

const root = await tgpu.init();
const device = root.device;

// Instantiating the cache with an initial size.
const perlinCache = PerlinCacheConfig.instance(root, d.vec3u(4, 4, DEPTH));

const canvas = document.querySelector('canvas') as HTMLCanvasElement;
const context = canvas.getContext('webgpu') as GPUCanvasContext;
const presentationFormat = navigator.gpu.getPreferredCanvasFormat();
context.configure({
  device,
  format: presentationFormat,
  alphaMode: 'premultiplied',
});

const gridSizeUniform = root['~unstable'].createUniform(d.f32);
const timeUniform = root['~unstable'].createUniform(d.f32, 0);
const sharpnessUniform = root['~unstable'].createUniform(d.f32, 0.1);

const renderPipelineBase = root['~unstable']
  .with(gridSizeAccess, gridSizeUniform)
  .with(timeAccess, timeUniform)
  .with(sharpnessAccess, sharpnessUniform)
  .with(perlin3d.getJunctionGradientSlot, PerlinCacheConfig.getJunctionGradient)
  .with(PerlinCacheConfig.valuesSlot, dynamicLayout.value);

const renderPipelines = {
  exponential: renderPipelineBase
    .with(sharpenFnSlot, exponentialSharpen)
    .withVertex(fullScreenTriangle, {})
    .withFragment(mainFragment, { format: presentationFormat })
    .createPipeline(),
  tanh: renderPipelineBase
    .with(sharpenFnSlot, tanhSharpen)
    .withVertex(fullScreenTriangle, {})
    .withFragment(mainFragment, { format: presentationFormat })
    .createPipeline(),
};

let activeSharpenFn: 'exponential' | 'tanh' = 'exponential';

let isRunning = true;
let bindGroup = root.createBindGroup(dynamicLayout, perlinCache.bindings);

function draw() {
  if (!isRunning) {
    return;
  }

  timeUniform.write(performance.now() * 0.0002 % DEPTH);

<<<<<<< HEAD
  const group = root.createBindGroup(dynamicLayout, perlinCache.bindings);

  renderPipelines[activeSharpenFn]
    .with(dynamicLayout, group)
=======
  renderPipeline
    .with(dynamicLayout, bindGroup)
>>>>>>> 5c2cf06e
    .withColorAttachment({
      view: context.getCurrentTexture().createView(),
      loadOp: 'clear',
      storeOp: 'store',
    })
    .draw(3);

  requestAnimationFrame(draw);
}

draw();

export const controls = {
  'grid size': {
    initial: '4',
    options: [1, 2, 4, 8, 16, 32, 64, 128, 256].map((x) => x.toString()),
    onSelectChange: (value: string) => {
      const iSize = Number.parseInt(value);
      perlinCache.size = d.vec3u(iSize, iSize, DEPTH);
      gridSizeUniform.write(iSize);
      bindGroup = root.createBindGroup(dynamicLayout, perlinCache.bindings);
    },
  },
  'sharpness': {
    initial: 0.5,
    min: 0,
    max: 0.99,
    step: 0.01,
    onSliderChange: (value: number) => sharpnessUniform.write(value),
  },
  'sharpening function': {
    initial: 'exponential',
    options: ['exponential', 'tanh'],
    onSelectChange: (value: 'exponential' | 'tanh') => {
      activeSharpenFn = value;
    },
  },
};

export function onCleanup() {
  isRunning = false;
  perlinCache.destroy();
  root.destroy();
}<|MERGE_RESOLUTION|>--- conflicted
+++ resolved
@@ -112,15 +112,8 @@
 
   timeUniform.write(performance.now() * 0.0002 % DEPTH);
 
-<<<<<<< HEAD
-  const group = root.createBindGroup(dynamicLayout, perlinCache.bindings);
-
   renderPipelines[activeSharpenFn]
-    .with(dynamicLayout, group)
-=======
-  renderPipeline
     .with(dynamicLayout, bindGroup)
->>>>>>> 5c2cf06e
     .withColorAttachment({
       view: context.getCurrentTexture().createView(),
       loadOp: 'clear',
