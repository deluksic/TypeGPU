--- conflicted
+++ resolved
@@ -1,11 +1,6 @@
-<<<<<<< HEAD
-import { entries, filter, fromEntries, groupBy, map, pipe } from 'remeda';
-import type { Example, ExampleMetadata } from './types.ts';
-=======
 import pathe from 'pathe';
 import * as R from 'remeda';
-import type { Example, ExampleMetadata, ExampleSrcFile } from './types';
->>>>>>> 33ef2e74
+import type { Example, ExampleMetadata, ExampleSrcFile } from './types.ts';
 
 const contentExamplesPath = '../../content/examples/';
 
