import StackBlitzSDK from '@stackblitz/sdk';
import type { Example } from '../../utils/examples/types';
import index from './stackBlitzIndex.ts?raw';

export function openInStackBlitz(example: Example) {
  StackBlitzSDK.openProject(
    {
      template: 'node',
      title: example.metadata.title,
      files: {
        'index.ts': index.slice('// @ts-ignore\n'.length),
        'src/example.ts': example.tsCode.replaceAll(
          '/TypeGPU',
          'https://docs.swmansion.com/TypeGPU',
        ),
        'index.html': `\
<!DOCTYPE html>
<html lang="en">
<head>
    <meta charset="UTF-8" />
    <meta name="viewport" content="width=device-width, initial-scale=1.0" />
    <title>${example.metadata.title}</title>
</head>
<body>
${example.htmlCode}
<script type="module" src="/index.ts"></script>
</body>
</html>`,
        'tsconfig.json': `{
    "compilerOptions": {
        "target": "ES2020",
        "useDefineForClassFields": true,
        "module": "ESNext",
        "lib": ["ES2020", "DOM", "DOM.Iterable"],
        "skipLibCheck": true,
        "typeRoots": ["./node_modules/@webgpu/types", "./node_modules/@types"],
        "moduleResolution": "node",
        "allowImportingTsExtensions": true,
        "isolatedModules": true,
        "moduleDetection": "force",
        "noEmit": true,
        "strict": true,
        "noUnusedLocals": true,
        "noUnusedParameters": true,
    },
    "include": ["src", "index.ts"]
}`,
        'package.json': `{
    "name": "typegpu-example-sandbox",
    "private": true,
    "version": "0.0.0",
    "type": "module",
    "scripts": {
      "dev": "vite",
      "build": "tsc && vite build",
      "preview": "vite preview"
    },
    "devDependencies": {
      "typescript": "^5.7.3",
      "vite": "^5.4.2"
    },
    "dependencies": {
<<<<<<< HEAD
      "@webgpu/types": "^0.1.54",
      "typegpu": "^0.4.1"
=======
      "@webgpu/types": "^0.1.44",
      "typegpu": "^0.4.1",
      "unplugin-typegpu": "^0.1.0-alpha.2"
>>>>>>> 849a3f97
    }
}`,
        'vite.config.js': `\
import { defineConfig } from 'vite';
import typegpuPlugin from 'unplugin-typegpu/rollup';

export default defineConfig({
  plugins: [typegpuPlugin()],
});
`,
      },
    },
    {
      openFile: 'src/example.ts',
      newWindow: true,
      theme: 'light',
    },
  );
}<|MERGE_RESOLUTION|>--- conflicted
+++ resolved
@@ -60,14 +60,9 @@
       "vite": "^5.4.2"
     },
     "dependencies": {
-<<<<<<< HEAD
       "@webgpu/types": "^0.1.54",
-      "typegpu": "^0.4.1"
-=======
-      "@webgpu/types": "^0.1.44",
       "typegpu": "^0.4.1",
       "unplugin-typegpu": "^0.1.0-alpha.2"
->>>>>>> 849a3f97
     }
 }`,
         'vite.config.js': `\
