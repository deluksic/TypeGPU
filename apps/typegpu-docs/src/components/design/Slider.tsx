import * as RadixSlider from '@radix-ui/react-slider';

type Props = {
  min: number;
  max: number;
  step: number;
  value: number;
  onChange: (value: number) => void;
};

export function Slider({ min, max, step, value, onChange }: Props) {
  return (
    <RadixSlider.Root
      value={[value]}
      min={min}
      max={max}
      step={step}
      onValueChange={(value) => {
        onChange(value[0]);
      }}
<<<<<<< HEAD
      className='bg-grayscale-20 h-10 rounded-[0.25rem] relative flex overflow-hidden'
    >
      <RadixSlider.Track className='flex-1 h-full'>
        <RadixSlider.Range className='absolute h-full bg-gradient-to-br from-gradient-purple to-gradient-blue' />
=======
      className="bg-grayscale-20 h-10 rounded relative flex overflow-hidden"
    >
      <RadixSlider.Track className="flex-1 h-full bg-tameplum-50">
        <RadixSlider.Range className="absolute h-full bg-gradient-to-br from-gradient-purple to-gradient-blue" />
>>>>>>> 2bdaf0a6
      </RadixSlider.Track>
      <div className='absolute left-1/2 top-1/2 translate-x-[-50%] translate-y-[-50%] text-xs text-center'>
        {value}
      </div>
    </RadixSlider.Root>
  );
}<|MERGE_RESOLUTION|>--- conflicted
+++ resolved
@@ -18,17 +18,10 @@
       onValueChange={(value) => {
         onChange(value[0]);
       }}
-<<<<<<< HEAD
-      className='bg-grayscale-20 h-10 rounded-[0.25rem] relative flex overflow-hidden'
+      className='bg-grayscale-20 h-10 rounded relative flex overflow-hidden'
     >
-      <RadixSlider.Track className='flex-1 h-full'>
+      <RadixSlider.Track className='flex-1 h-full bg-tameplum-50'>
         <RadixSlider.Range className='absolute h-full bg-gradient-to-br from-gradient-purple to-gradient-blue' />
-=======
-      className="bg-grayscale-20 h-10 rounded relative flex overflow-hidden"
-    >
-      <RadixSlider.Track className="flex-1 h-full bg-tameplum-50">
-        <RadixSlider.Range className="absolute h-full bg-gradient-to-br from-gradient-purple to-gradient-blue" />
->>>>>>> 2bdaf0a6
       </RadixSlider.Track>
       <div className='absolute left-1/2 top-1/2 translate-x-[-50%] translate-y-[-50%] text-xs text-center'>
         {value}
